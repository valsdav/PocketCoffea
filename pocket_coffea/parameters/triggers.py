# Trigger requirements

triggers = {
    "dilepton": {
        "2016": {
            "DoubleEle": [
                "HLT_Ele23_Ele12_CaloIdL_TrackIdL_IsoVL_DZ",
                "HLT_Ele27_WPTight_Gsf",
            ],
            "EleMu": [
                "HLT_Mu23_TrkIsoVVL_Ele12_CaloIdL_TrackIdL_IsoVL",
                "HLT_Mu23_TrkIsoVVL_Ele12_CaloIdL_TrackIdL_IsoVL_DZ",
                "HLT_Mu8_TrkIsoVVL_Ele23_CaloIdL_TrackIdL_IsoVL",
                "HLT_Mu8_TrkIsoVVL_Ele23_CaloIdL_TrackIdL_IsoVL_DZ",
                "HLT_Ele27_WPTight_Gsf",
                "HLT_IsoMu24",
                "HLT_IsoTkMu24",
            ],
            "DoubleMu": [
                "HLT_Mu17_TrkIsoVVL_Mu8_TrkIsoVVL",
                "HLT_Mu17_TrkIsoVVL_Mu8_TrkIsoVVL_DZ",
                "HLT_Mu17_TrkIsoVVL_TkMu8_TrkIsoVVL",
                "HLT_Mu17_TrkIsoVVL_TkMu8_TrkIsoVVL_DZ",
            ],
        },
        "2017": {
            "DoubleEle": [
                "HLT_Ele23_Ele12_CaloIdL_TrackIdL_IsoVL",
                "HLT_Ele23_Ele12_CaloIdL_TrackIdL_IsoVL_DZ",
                "HLT_Ele32_WPTight_Gsf",
            ],
            "EleMu": [
                "HLT_Mu23_TrkIsoVVL_Ele12_CaloIdL_TrackIdL_IsoVL",
                "HLT_Mu23_TrkIsoVVL_Ele12_CaloIdL_TrackIdL_IsoVL_DZ",
                "HLT_Mu12_TrkIsoVVL_Ele23_CaloIdL_TrackIdL_IsoVL_DZ",
                "HLT_Mu8_TrkIsoVVL_Ele23_CaloIdL_TrackIdL_IsoVL_DZ",
                "HLT_Ele32_WPTight_Gsf",
                "HLT_IsoMu24_eta2p1",
                "HLT_IsoMu27",
            ],
            "DoubleMu": [
                "HLT_Mu17_TrkIsoVVL_Mu8_TrkIsoVVL_DZ",
                "HLT_Mu17_TrkIsoVVL_Mu8_TrkIsoVVL_DZ_Mass3p8",
                "HLT_IsoMu24_eta2p1",
                "HLT_IsoMu27",
            ],
        },
        "2018": {
            "DoubleEle": [
                "HLT_Ele23_Ele12_CaloIdL_TrackIdL_IsoVL",
                "HLT_Ele23_Ele12_CaloIdL_TrackIdL_IsoVL_DZ",
                "HLT_Ele32_WPTight_Gsf",
            ],
            "EleMu": [
                "HLT_Mu23_TrkIsoVVL_Ele12_CaloIdL_TrackIdL_IsoVL",
                "HLT_Mu23_TrkIsoVVL_Ele12_CaloIdL_TrackIdL_IsoVL_DZ",
                "HLT_Mu12_TrkIsoVVL_Ele23_CaloIdL_TrackIdL_IsoVL_DZ",
                "HLT_Mu8_TrkIsoVVL_Ele23_CaloIdL_TrackIdL_IsoVL_DZ",
                "HLT_Ele32_WPTight_Gsf",
                "HLT_IsoMu24",
            ],
            "DoubleMu": [
                "HLT_Mu17_TrkIsoVVL_Mu8_TrkIsoVVL_DZ_Mass8",
                "HLT_Mu17_TrkIsoVVL_Mu8_TrkIsoVVL_DZ_Mass3p8",
                "HLT_IsoMu24",
            ],
        },
    },
    "semileptonic": {
        "2016": {
            "SingleEle": [
                "Ele27_WPTight_Gsf",
            ],
            "SingleMu": [
                "IsoMu24",
                "IsoTkMu24"
            ],
        },
        "2017": {
            "SingleEle": [
                "Ele32_WPTight_Gsf_L1DoubleEG",
<<<<<<< HEAD
                "Ele28_eta2p1_WPTight_Gsf_HT150",
=======
                "Ele28_eta2p1_WPTight_Gsf_HT150"
>>>>>>> f8b5e750
            ],
            "SingleMu": [
                "IsoMu27",
            ],
        },
        "2018": {
            "SingleEle": [
                "Ele32_WPTight_Gsf",
                "Ele28_eta2p1_WPTight_Gsf_HT150",
            ],
            "SingleMu": [
                "IsoMu24",
            ],
        },
    }
}


### Customizations
triggers["semileptonic_partonmatching"] = triggers["semileptonic"]<|MERGE_RESOLUTION|>--- conflicted
+++ resolved
@@ -79,11 +79,7 @@
         "2017": {
             "SingleEle": [
                 "Ele32_WPTight_Gsf_L1DoubleEG",
-<<<<<<< HEAD
-                "Ele28_eta2p1_WPTight_Gsf_HT150",
-=======
                 "Ele28_eta2p1_WPTight_Gsf_HT150"
->>>>>>> f8b5e750
             ],
             "SingleMu": [
                 "IsoMu27",
