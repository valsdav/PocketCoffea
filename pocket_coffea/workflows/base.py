--- conflicted
+++ resolved
@@ -551,12 +551,7 @@
             if "JER" in v:
                 hasJER = True
 
-<<<<<<< HEAD
         if hasJES | hasJER:
-=======
-        # TODO Improve this selection
-        if hasJES:
->>>>>>> 82c432ce
             # correct the jets only once
             jec4_cache = cachetools.Cache(np.inf)
             jec8_cache = cachetools.Cache(np.inf)
