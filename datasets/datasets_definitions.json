{
    "Run2UL2018_test" :
    {
<<<<<<< HEAD
        "das_names"  : "datasets/DAS/RunIISummer20UL18.txt",
        "json_output"     : "datasets/RunIISummer20UL18.json",
        "storage_prefix" : "/pnfs/psi.ch/cms/trivcat/store/user/mmarcheg/ttHbb"
    },

    "DATA_DoubleMuon":{
        "sample": "DATA",
        "files":[
            { "das_names": ["/DoubleMuon/Run2017B-UL2017_MiniAODv2_NanoAODv9-v1/NANOAOD"],
              "metadata": {
                  "year":"2016",
                  "isMC": false,
                  "era": "B" }},
            { "das_names": ["/DoubleMuon/Run2017C-UL2017_MiniAODv2_NanoAODv9-v1/NANOAOD"],
              "metadata": {
                  "year":"2016",
                  "isMC": false,
                  "era": "C" }},
            { "das_names": ["/DoubleMuon/Run2017D-UL2017_MiniAODv2_NanoAODv9-v1/NANOAOD"],
              "metadata": {
                  "year":"2016",
                  "isMC": false,
                  "era": "D" }},
            { "das_names": ["/DoubleMuon/Run2017E-UL2017_MiniAODv2_NanoAODv9-v1/NANOAOD"],
              "metadata": {
                  "year":"2016",
                  "isMC": false,
                  "era": "E" }},
            { "das_names": ["/DoubleMuon/Run2017F-UL2017_MiniAODv2_NanoAODv9-v1/NANOAOD"],
              "metadata": {
                  "year":"2016",
                  "isMC": false,
                  "era": "F" }},
            { "das_names": ["/DoubleMuon/Run2017G-UL2017_MiniAODv2_NanoAODv9-v1/NANOAOD"],
              "metadata": {
                  "year":"2016",
                  "isMC": false,
                  "era": "G" }}
        ],
        "json_output"     : "datasets/DATA_DoubleMuon.json",
        "storage_prefix" : "/pnfs/psi.ch/cms/trivcat/store/user/dvalsecc/ttHbb/data"
=======
        "das_names"      : "datasets/DAS/RunIISummer20UL18.json",
        "json_output"    : "datasets/RunIISummer20UL18.json",
        "storage_prefix" : "/pnfs/psi.ch/cms/trivcat/store/mc"
    },
    "Run2UL2018_t3" :
    {
        "das_names"      : "datasets/DAS/RunIISummer20UL18.json",
        "json_output"    : "datasets/RunIISummer20UL18_t3.json",
        "storage_prefix" : "/pnfs/psi.ch/cms/trivcat"
>>>>>>> bccb848a
    }
}<|MERGE_RESOLUTION|>--- conflicted
+++ resolved
@@ -1,14 +1,8 @@
 {
-    "Run2UL2018_test" :
-    {
-<<<<<<< HEAD
-        "das_names"  : "datasets/DAS/RunIISummer20UL18.txt",
-        "json_output"     : "datasets/RunIISummer20UL18.json",
-        "storage_prefix" : "/pnfs/psi.ch/cms/trivcat/store/user/mmarcheg/ttHbb"
-    },
-
     "DATA_DoubleMuon":{
         "sample": "DATA",
+        "json_output"     : "datasets/DATA_DoubleMuon.json",
+        "storage_prefix" : "/pnfs/psi.ch/cms/trivcat/",
         "files":[
             { "das_names": ["/DoubleMuon/Run2017B-UL2017_MiniAODv2_NanoAODv9-v1/NANOAOD"],
               "metadata": {
@@ -40,19 +34,125 @@
                   "year":"2016",
                   "isMC": false,
                   "era": "G" }}
-        ],
-        "json_output"     : "datasets/DATA_DoubleMuon.json",
-        "storage_prefix" : "/pnfs/psi.ch/cms/trivcat/store/user/dvalsecc/ttHbb/data"
-=======
-        "das_names"      : "datasets/DAS/RunIISummer20UL18.json",
-        "json_output"    : "datasets/RunIISummer20UL18.json",
-        "storage_prefix" : "/pnfs/psi.ch/cms/trivcat/store/mc"
+        ]
     },
-    "Run2UL2018_t3" :
-    {
-        "das_names"      : "datasets/DAS/RunIISummer20UL18.json",
-        "json_output"    : "datasets/RunIISummer20UL18_t3.json",
-        "storage_prefix" : "/pnfs/psi.ch/cms/trivcat"
->>>>>>> bccb848a
+        
+    "ttHTobb": {
+        "sample": "ttHTobb",
+        "json_output" : "datasets/signal_ttHTobb.json",
+        "storage_prefix": "/pnfs/psi.ch/cms/trivcat/",
+        "files": [
+            { "das_names": ["/ttHTobb_M125_TuneCP5_13TeV-powheg-pythia8/RunIISummer20UL18NanoAODv9-106X_upgrade2018_realistic_v16_L1v1-v2/NANOAODSIM"],
+              "metadata":{
+                  "year": "2018",
+                  "isMC": true
+              }
+            }
+        ]
+    },
+
+    "TTToSemiLeptonic": {
+        "sample": "TTToSemiLeptonic",
+        "json_output" : "datasets/backgrounds_MC.json",
+        "storage_prefix": "/pnfs/psi.ch/cms/trivcat/",
+        "files": [
+            { "das_names": ["/TTToSemiLeptonic_TuneCP5_13TeV-powheg-pythia8/RunIISummer20UL18NanoAODv9-106X_upgrade2018_realistic_v16_L1v1-v1/NANOAODSIM"],
+              "metadata":{
+                  "year": "2018",
+                  "isMC": true
+              }
+            }
+        ]
+    },
+
+    "TTTo2L2Nu": {
+        "sample": "TTTo2L2Nu",
+        "json_output" : "datasets/backgrounds_MC.json",
+        "storage_prefix": "/pnfs/psi.ch/cms/trivcat/",
+        "files": [
+            { "das_names": ["/TTTo2L2Nu_TuneCP5_13TeV-powheg-pythia8/RunIISummer20UL18NanoAODv9-106X_upgrade2018_realistic_v16_L1v1-v1/NANOAODSIM"],
+              "metadata":{
+                  "year": "2018",
+                  "isMC": true
+              }
+            }
+        ]
+    },
+
+    
+    "ST_s-channel_4f_leptonDecays": {
+        "sample": "ST_s-channel_4f_leptonDecays",
+        "json_output" : "datasets/backgrounds_MC.json",
+        "storage_prefix": "/pnfs/psi.ch/cms/trivcat/",
+        "files": [
+            { "das_names": ["/ST_s-channel_4f_leptonDecays_TuneCP5_13TeV-amcatnlo-pythia8/RunIISummer20UL18NanoAODv9-106X_upgrade2018_realistic_v16_L1v1-v1/NANOAODSIM"],
+              "metadata":{
+                  "year": "2018",
+                  "isMC": true
+              }
+            }
+        ]
+    },
+
+    
+    "ST_t-channel_top_4f_InclusiveDecays": {
+        "sample": "ST_t-channel_top_4f_InclusiveDecays",
+        "json_output" : "datasets/backgrounds_MC.json",
+        "storage_prefix": "/pnfs/psi.ch/cms/trivcat/",
+        "files": [
+            { "das_names": ["/ST_t-channel_top_4f_InclusiveDecays_TuneCP5_13TeV-powheg-madspin-pythia8/RunIISummer20UL18NanoAODv9-106X_upgrade2018_realistic_v16_L1v1-v1/NANOAODSIM"],
+              "metadata":{
+                  "year": "2018",
+                  "isMC": true
+              }
+            }
+        ]
+    },
+
+    
+    "ST_t-channel_antitop_4f_InclusiveDecays": {
+        "sample": "ST_t-channel_antitop_4f_InclusiveDecays",
+        "json_output" : "datasets/backgrounds_MC.json",
+        "storage_prefix": "/pnfs/psi.ch/cms/trivcat/",
+        "files": [
+            { "das_names": ["/ST_t-channel_antitop_4f_InclusiveDecays_TuneCP5_13TeV-powheg-madspin-pythia8/RunIISummer20UL18NanoAODv9-106X_upgrade2018_realistic_v16_L1v1-v1/NANOAODSIM"],
+              "metadata":{
+                  "year": "2018",
+                  "isMC": true
+              }
+            }
+        ]
+    },
+
+    "ST_tW_top_5f_NoFullyHadronicDecays": {
+        "sample": "ST_tW_top_5f_NoFullyHadronicDecays",
+        "json_output" : "datasets/backgrounds_MC.json",
+        "storage_prefix": "/pnfs/psi.ch/cms/trivcat/",
+        "files": [
+            { "das_names": ["/ST_tW_top_5f_NoFullyHadronicDecays_TuneCP5_13TeV-powheg-pythia8/RunIISummer20UL18NanoAODv9-106X_upgrade2018_realistic_v16_L1v1-v1/NANOAODSIM"],
+              "metadata":{
+                  "year": "2018",
+                  "isMC": true
+              }
+            }
+        ]
+    },
+
+    "ST_tW_antitop_5f_NoFullyHadronicDecays": {
+        "sample": "ST_tW_antitop_5f_NoFullyHadronicDecays",
+        "json_output" : "datasets/backgrounds_MC.json",
+        "storage_prefix": "/pnfs/psi.ch/cms/trivcat/",
+        "files": [
+            { "das_names": ["/ST_tW_antitop_5f_NoFullyHadronicDecays_TuneCP5_13TeV-powheg-pythia8/RunIISummer20UL18NanoAODv9-106X_upgrade2018_realistic_v16_L1v1-v1/NANOAODSIM"],
+              "metadata":{
+                  "year": "2018",
+                  "isMC": true
+              }
+            }
+        ]
     }
-}+
+    
+}
+
+
