import os
import sys
import json
import importlib.util

import parsl
from parsl import python_app
from parsl.config import Config
from parsl.executors.threads import ThreadPoolExecutor

class Sample():
    def __init__(self, name, das_names, sample, metadata, prefix="root://xrootd-cms.infn.it//"):
        '''
        Class representing a single analysis sample. 
        - The name is the unique key of the sample in the dataset file.
        - The DAS name is the unique identifier of the sample in CMS
        - The sample represent the category: DATA/Wjets/ttHbb/ttBB. It is used to group the same type of events
        - metadata contains various keys necessary for the analysis --> the dict passed around in the coffea processor
        -- year
        -- isMC: true/false
        -- era: A/B/C/D (only for data)
        '''
        self.name = name
        self.das_names = das_names
        self.metadata = {}
        self.metadata["das_names"] = das_names
        self.metadata["sample"] = sample
        self.metadata.update(metadata)
        self.metadata["nevents"] = 0
        self.metadata["size"] = 0
        self.fileslist = []
        self.get_filelist()

    # Function to get the dataset filelist from DAS
    def get_filelist(self):
<<<<<<< HEAD
        # TODO: Include here a switch to select between DAS and local storage
        for das_name in self.metadata["das_names"]:
            command = f'dasgoclient -json -query="file dataset={das_name}"'
            print(f"Executing query: {command}")
            filesjson = json.loads(os.popen(command).read())
            for fj in filesjson:
                f = fj["file"][0]
                if f["is_file_valid"] == 0:
                    print(f"ERROR: File not valid on DAS: {f['name']}")
                else:
                    self.fileslist.append(f['name'])
                    self.metadata["nevents"] += f['nevents']
                    self.metadata["size"] += f['size']            
=======
        command = f'dasgoclient -json -query="file dataset={self.dataset_key}"'
        records = json.load(os.popen(command))
        self.filelist = [os.path.join(self.prefix, *record['file'][0]['name'].split('/')) for record in records]
>>>>>>> bccb848a

    # Function to build the sample dictionary
    def get_sample_dict(self):
        out = {
            self.name : {
            'metadata' : self.metadata,
            'files': self.fileslist
        }}
        return out
            
    def __repr__(self):
        return f"name: {self.name}, sample: {self.sample}, das_name: {self.das_name}, year: {self.year}"

class Dataset():
    def __init__(self,name, cfg, prefix="root://xrootd-cms.infn.it//"):
        self.prefix = prefix
        self.name = name
        self.outfile = cfg["json_output"]
        self.sample = cfg["sample"]
        self.sample_dict = {}
<<<<<<< HEAD
        self.sample_dict_local = {}        
        self.get_samples(cfg["files"])

    # Function to build the dataset dictionary
    def get_samples(self, files):
        for scfg in files:
            name = f"{self.name}_{scfg['metadata']['year']}"
            if not scfg["metadata"]["isMC"]:
                name += f"_Era{scfg['metadata']['era']}"
            sample = Sample(name=name,
                            das_names = scfg["das_names"],
                            sample=self.sample,
                            metadata=scfg["metadata"])
            #sample_local = Sample(name, self.prefix)
            #self.sample_dict.update(sample.sample_dict)
            #self.sample_dict_local.update(sample_local.sample_dict)
            self.sample_dict.update(sample.get_sample_dict())
            self.sample_dict_local.update(sample.get_sample_dict())
=======
        self.sample_dict_local = {}
        with open(file, 'r') as f:
            self.samples = json.load(f)
        self.get_samples()

    # Function to build the dataset dictionary
    def get_samples(self):
        for sample_key, dataset in self.samples.items():
            sample = Sample(dataset['dataset_key'], sample=sample_key, year=dataset['year'])
            sample_local = Sample(dataset['dataset_key'], sample=sample_key, year=dataset['year'], prefix=self.prefix)
            self.sample_dict.update(sample.sample_dict)
            self.sample_dict_local.update(sample_local.sample_dict)
>>>>>>> bccb848a

    # Function to save the dataset dictionary with xrootd and local prefixes
    def save(self, local=True):
        for outfile, sample_dict in zip([self.outfile, self.outfile.replace('.json', '_local.json')], [self.sample_dict, self.sample_dict_local]):
            print(f"Saving datasets to {outfile}")
            with open(outfile, 'w') as fp:
                json.dump(sample_dict, fp, indent=4)
                fp.close()

    @python_app
    def down_file(fname, out, ith=None):
        if ith is not None:
            print(ith)
        os.system("xrdcp -P " + fname + " " + out)
        return 0

    def download(self):
        # Setup multithreading
        config_parsl = Config(executors=[ThreadPoolExecutor(max_threads=8)])
        parsl.load(config_parsl)

        # Write futures
        out_dict = {} # Output filename list
        run_futures = [] # Future list
        for key in sorted(self.sample_dict.keys()):
            new_list = [] 
            if isinstance(self.sample_dict[key], dict):
                filelist = self.sample_dict[key]['files']
            elif isinstance(self.sample_dict[key], list):
                filelist = self.sample_dict[key]
            else:
                raise NotImplemented
            for i, fname in enumerate(filelist):
                if i%5 == 0: 
                    # print some progress info
                    ith = f'{key}: {i}/{len(filelist)}'
                else:
                    ith = None
                out = os.path.join(os.path.abspath(self.prefix), fname.split("//")[-1].lstrip("/"))
                new_list.append(out)
                if os.path.isfile(out):
                    'File found'
                else:
                    x = self.down_file(fname, out, ith)
                    run_futures.append(x)
            if isinstance(self.sample_dict[key], dict):
                out_dict[key] = {}
                out_dict[key]['files'] = new_list
                out_dict[key]['metadata'] = self.sample_dict[key]['metadata']
            elif isinstance(self.sample_dict[key], list):
                out_dict[key] = new_list
            else:
                raise NotImplemented

        for i, r in enumerate(run_futures):
            r.result()

        outfile = self.outfile.replace('.json', '_download.json')
        print(f"Writing files to {outfile}")
        with open(outfile, 'w') as fp:
            json.dump(out_dict, fp, indent=4)

<|MERGE_RESOLUTION|>--- conflicted
+++ resolved
@@ -9,7 +9,7 @@
 from parsl.executors.threads import ThreadPoolExecutor
 
 class Sample():
-    def __init__(self, name, das_names, sample, metadata, prefix="root://xrootd-cms.infn.it//"):
+    def __init__(self, name, das_names, sample, metadata):
         '''
         Class representing a single analysis sample. 
         - The name is the unique key of the sample in the dataset file.
@@ -30,11 +30,10 @@
         self.metadata["size"] = 0
         self.fileslist = []
         self.get_filelist()
+        
 
     # Function to get the dataset filelist from DAS
     def get_filelist(self):
-<<<<<<< HEAD
-        # TODO: Include here a switch to select between DAS and local storage
         for das_name in self.metadata["das_names"]:
             command = f'dasgoclient -json -query="file dataset={das_name}"'
             print(f"Executing query: {command}")
@@ -46,36 +45,39 @@
                 else:
                     self.fileslist.append(f['name'])
                     self.metadata["nevents"] += f['nevents']
-                    self.metadata["size"] += f['size']            
-=======
-        command = f'dasgoclient -json -query="file dataset={self.dataset_key}"'
-        records = json.load(os.popen(command))
-        self.filelist = [os.path.join(self.prefix, *record['file'][0]['name'].split('/')) for record in records]
->>>>>>> bccb848a
-
+                    self.metadata["size"] += f['size']
+            if len(self.fileslist)==0:
+                raise Exception(f"Found 0 files for sample {self}!")
     # Function to build the sample dictionary
-    def get_sample_dict(self):
+    def get_sample_dict(self, prefix="root://xrootd-cms.infn.it//"):
         out = {
             self.name : {
             'metadata' : self.metadata,
-            'files': self.fileslist
+            'files': [prefix + f for f in self.fileslist]
         }}
         return out
+
+    def check_files(self, prefix):
+        for f in self.fileslist:
+            ff = prefix + f
+            if not os.path.exists(ff):
+                print(f"Missing file: {ff}")
             
     def __repr__(self):
-        return f"name: {self.name}, sample: {self.sample}, das_name: {self.das_name}, year: {self.year}"
+        return f"name: {self.name}, sample: {self.metadata['sample']}, das_name: {self.metadata['das_names']}, year: {self.metadata['year']}"
 
 class Dataset():
-    def __init__(self,name, cfg, prefix="root://xrootd-cms.infn.it//"):
-        self.prefix = prefix
+    def __init__(self,name, cfg):
+        self.prefix = cfg["storage_prefix"]
         self.name = name
         self.outfile = cfg["json_output"]
         self.sample = cfg["sample"]
         self.sample_dict = {}
-<<<<<<< HEAD
-        self.sample_dict_local = {}        
+        self.sample_dict_local = {}
+        self.samples_obj = []
         self.get_samples(cfg["files"])
 
+        
     # Function to build the dataset dictionary
     def get_samples(self, files):
         for scfg in files:
@@ -86,34 +88,39 @@
                             das_names = scfg["das_names"],
                             sample=self.sample,
                             metadata=scfg["metadata"])
-            #sample_local = Sample(name, self.prefix)
-            #self.sample_dict.update(sample.sample_dict)
-            #self.sample_dict_local.update(sample_local.sample_dict)
+            self.samples_obj.append(sample)
+            # Get the default prefix and the the one
             self.sample_dict.update(sample.get_sample_dict())
-            self.sample_dict_local.update(sample.get_sample_dict())
-=======
-        self.sample_dict_local = {}
-        with open(file, 'r') as f:
-            self.samples = json.load(f)
-        self.get_samples()
+            self.sample_dict_local.update(sample.get_sample_dict(prefix=self.prefix))
 
-    # Function to build the dataset dictionary
-    def get_samples(self):
-        for sample_key, dataset in self.samples.items():
-            sample = Sample(dataset['dataset_key'], sample=sample_key, year=dataset['year'])
-            sample_local = Sample(dataset['dataset_key'], sample=sample_key, year=dataset['year'], prefix=self.prefix)
-            self.sample_dict.update(sample.sample_dict)
-            self.sample_dict_local.update(sample_local.sample_dict)
->>>>>>> bccb848a
 
     # Function to save the dataset dictionary with xrootd and local prefixes
-    def save(self, local=True):
+    def save(self, append=True, overwrite=False):
         for outfile, sample_dict in zip([self.outfile, self.outfile.replace('.json', '_local.json')], [self.sample_dict, self.sample_dict_local]):
             print(f"Saving datasets to {outfile}")
+            if append and os.path.exists(outfile):
+                # Update the same json file
+                previous = json.load(open(outfile))
+                if overwrite:
+                    previous.update(sample_dict)
+                    sample_dict = previous
+                else:
+                    for k,v in sample_dict.values():
+                        if k in previous:
+                            raise Exception(f"Sample {k} already present in file {outfile}, not overwriting!")
+                        else:
+                            previous[k] = v
+                    sample_dict = previous
             with open(outfile, 'w') as fp:
                 json.dump(sample_dict, fp, indent=4)
                 fp.close()
 
+
+    def check_samples(self):
+        for sample in self.samples_obj:
+            print(f"Checking sample {sample.name}")
+            sample.check_files(self.prefix)
+                
     @python_app
     def down_file(fname, out, ith=None):
         if ith is not None:
