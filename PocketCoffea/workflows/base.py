--- conflicted
+++ resolved
@@ -288,21 +288,6 @@
                 'sf_ele_reco_id', 'sf_mu_id_iso']
         
     def compute_weights(self):
-<<<<<<< HEAD
-        self.weights = Weights(self.nEvents_after_presel)
-        if self._isMC:
-            self.weights.add('genWeight', self.events.genWeight)
-            self.weights.add('lumi', ak.full_like(self.events.genWeight, lumi[self._year]['tot']))
-            self.weights.add('XS', ak.full_like(self.events.genWeight, samples_info[self._sample]["XS"]))
-            # Pileup reweighting with nominal, up and down variations
-            self.weights.add('pileup', *sf_pileup_reweight(self.events, self._year))
-            # Electron reco and id SF with nominal, up and down variations
-            self.weights.add('sf_ele_reco', *sf_ele_reco(self.events, self._year))
-            self.weights.add('sf_ele_id',   *sf_ele_id(self.events, self._year))
-            # Muon id and iso SF with nominal, up and down variations
-            self.weights.add('sf_mu_id',  *sf_mu(self.events, self._year, 'id'))
-            self.weights.add('sf_mu_iso', *sf_mu(self.events, self._year, 'iso'))
-=======
         '''
         This function computes the weights to be applied on MC.
         Weights can be inclusive or by category.
@@ -314,7 +299,7 @@
             if weight == "genWeight":
                 weight_obj.add('genWeight', self.events.genWeight)
             elif weight == 'lumi':
-                weight_obj.add('lumi', ak.full_like(self.events.genWeight, lumi[self._year]))
+                weight_obj.add('lumi', ak.full_like(self.events.genWeight, lumi[self._year]['tot']))
             elif weight == 'XS':
                 weight_obj.add('XS', ak.full_like(self.events.genWeight, samples_info[self._sample]["XS"]))
             elif weight == 'pileup':
@@ -331,7 +316,6 @@
 
         #Inclusive weights
         self._weights_incl = Weights(self.nEvents_after_presel)
->>>>>>> 192fdffa
 
         if not self._isMC: return
         # Compute first the inclusive weights
